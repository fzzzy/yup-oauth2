use std::default::Default;
use std::iter::IntoIterator;
use std::time::Duration;

use chrono::{self, Utc};
use futures::stream::Stream;
use futures::Future;
use hyper;
use hyper::header;
use itertools::Itertools;
use serde_json as json;
use url::form_urlencoded;

use crate::authenticator_delegate::{PollError, PollInformation};
use crate::types::{ApplicationSecret, Flow, FlowType, JsonError, RequestError, Token};

pub const GOOGLE_DEVICE_CODE_URL: &'static str = "https://accounts.google.com/o/oauth2/device/code";

/// Encapsulates all possible states of the Device Flow
enum DeviceFlowState {
    /// We failed to poll a result
    Error,
    /// We received poll information and will periodically poll for a token
    Pending(PollInformation),
    /// The flow finished successfully, providing token information
    Success(Token),
}

/// Implements the [Oauth2 Device Flow](https://developers.google.com/youtube/v3/guides/authentication#devices)
/// It operates in two steps:
/// * obtain a code to show to the user
/// * (repeatedly) poll for the user to authenticate your application
pub struct DeviceFlow<C> {
    client: hyper::Client<C, hyper::Body>,
    device_code: String,
    state: Option<DeviceFlowState>,
    error: Option<PollError>,
    application_secret: ApplicationSecret,
    device_code_url: String,
}

impl<C> Flow for DeviceFlow<C> {
    fn type_id() -> FlowType {
        FlowType::Device(String::new())
    }
}

impl<C> DeviceFlow<C>
where
    C: hyper::client::connect::Connect + Sync + 'static,
    C::Transport: 'static,
    C::Future: 'static,
{
    pub fn new<S: AsRef<str>>(
        client: hyper::Client<C, hyper::Body>,
        secret: &ApplicationSecret,
        device_code_url: S,
    ) -> DeviceFlow<C> {
        DeviceFlow {
            client: client,
            device_code: Default::default(),
            application_secret: secret.clone(),
            device_code_url: device_code_url.as_ref().to_string(),
            state: None,
            error: None,
        }
    }

    /// The first step involves asking the server for a code that the user
    /// can type into a field at a specified URL. It is called only once, assuming
    /// there was no connection error. Otherwise, it may be called again until
    /// you receive an `Ok` result.
    /// # Arguments
    /// * `client_id` & `client_secret` - as obtained when [registering your application](https://developers.google.com/youtube/registering_an_application)
    /// * `scopes` - an iterator yielding String-like objects which are URLs defining what your
    ///              application is able to do. It is considered good behaviour to authenticate
    ///              only once, with all scopes you will ever require.
    ///              However, you can also manage multiple tokens for different scopes, if your
    ///              application is providing distinct read-only and write modes.
    /// # Panics
    /// * If called after a successful result was returned at least once.
    /// # Examples
    /// See test-cases in source code for a more complete example.
    pub fn request_code<'b, T, I>(&mut self, scopes: I) -> Result<PollInformation, RequestError>
    where
        T: AsRef<str> + 'b,
        I: IntoIterator<Item = &'b T>,
    {
        if self.state.is_some() {
            panic!("Must not be called after we have obtained a token and have no error");
        }

        // note: cloned() shouldn't be needed, see issue
        // https://github.com/servo/rust-url/issues/81
        let req = form_urlencoded::Serializer::new(String::new())
            .extend_pairs(&[
                ("client_id", &self.application_secret.client_id),
                (
                    "scope",
                    &scopes
                        .into_iter()
                        .map(|s| s.as_ref())
                        .intersperse(" ")
                        .collect::<String>(),
                ),
            ])
            .finish();

        // note: works around bug in rustlang
        // https://github.com/rust-lang/rust/issues/22252
        let request = hyper::Request::post(&self.device_code_url)
            .header(header::CONTENT_TYPE, "application/x-www-form-urlencoded")
            .body(hyper::Body::from(req))?;

        // TODO: move the ? on request
        let ret = match self.client.request(request).wait() {
            Err(err) => {
                return Err(RequestError::ClientError(err)); // TODO: failed here
            }
            Ok(res) => {
                #[derive(Deserialize)]
                struct JsonData {
                    device_code: String,
                    user_code: String,
                    verification_url: String,
                    expires_in: i64,
                    interval: i64,
                }

                let json_str: String = res
                    .into_body()
                    .concat2()
                    .wait()
                    .map(|c| String::from_utf8(c.into_bytes().to_vec()).unwrap())
                    .unwrap(); // TODO: error handling

                // check for error
                match json::from_str::<JsonError>(&json_str) {
                    Err(_) => {} // ignore, move on
                    Ok(res) => return Err(RequestError::from(res)),
                }

                let decoded: JsonData = json::from_str(&json_str).unwrap();

                self.device_code = decoded.device_code;
                let pi = PollInformation {
                    user_code: decoded.user_code,
                    verification_url: decoded.verification_url,
                    expires_at: Utc::now() + chrono::Duration::seconds(decoded.expires_in),
                    interval: Duration::from_secs(i64::abs(decoded.interval) as u64),
                };
                self.state = Some(DeviceFlowState::Pending(pi.clone()));

                Ok(pi)
            }
        };

        ret
    }

    /// If the first call is successful, this method may be called.
    /// As long as we are waiting for authentication, it will return `Ok(None)`.
    /// You should call it within the interval given the previously returned
    /// `PollInformation.interval` field.
    ///
    /// The operation was successful once you receive an Ok(Some(Token)) for the first time.
    /// Subsequent calls will return the previous result, which may also be an error state.
    ///
    /// Do not call after `PollError::Expired|PollError::AccessDenied` was among the
    /// `Err(PollError)` variants as the flow will not do anything anymore.
    /// Thus in any unsuccessful case which is not `PollError::HttpError`, you will have to start /// over the entire flow, which requires a new instance of this type.
    ///
    /// > ⚠️ **Warning**: We assume the caller doesn't call faster than `interval` and are not
    /// > protected against this kind of mis-use.
    ///
    /// # Examples
    /// See test-cases in source code for a more complete example.
    pub fn poll_token(&mut self) -> Result<Option<Token>, &PollError> {
        // clone, as we may re-assign our state later
        let pi = match self.state {
            Some(ref s) => match *s {
                DeviceFlowState::Pending(ref pi) => pi.clone(),
                DeviceFlowState::Error => return Err(self.error.as_ref().unwrap()),
                DeviceFlowState::Success(ref t) => return Ok(Some(t.clone())),
            },
            _ => panic!("You have to call request_code() beforehand"),
        };

        if pi.expires_at <= Utc::now() {
            self.error = Some(PollError::Expired(pi.expires_at));
            self.state = Some(DeviceFlowState::Error);
            return Err(&self.error.as_ref().unwrap());
        }

        // We should be ready for a new request
        let req = form_urlencoded::Serializer::new(String::new())
            .extend_pairs(&[
                ("client_id", &self.application_secret.client_id[..]),
                ("client_secret", &self.application_secret.client_secret),
                ("code", &self.device_code),
                ("grant_type", "http://oauth.net/grant_type/device/1.0"),
            ])
            .finish();

        let request = hyper::Request::post(&self.application_secret.token_uri)
            .header(header::CONTENT_TYPE, "application/x-www-form-urlencoded")
            .body(hyper::Body::from(req))
            .unwrap(); // TODO: Error checking
        let json_str: String = match self.client.request(request).wait() {
            Err(err) => {
                self.error = Some(PollError::HttpError(err));
                return Err(self.error.as_ref().unwrap());
            }
            Ok(res) => {
                res.into_body()
                    .concat2()
                    .wait()
                    .map(|c| String::from_utf8(c.into_bytes().to_vec()).unwrap())
                    .unwrap() // TODO: error handling
            }
        };

        #[derive(Deserialize)]
        struct JsonError {
            error: String,
        }

        match json::from_str::<JsonError>(&json_str) {
            Err(_) => {} // ignore, move on, it's not an error
            Ok(res) => {
                match res.error.as_ref() {
                    "access_denied" => {
                        self.error = Some(PollError::AccessDenied);
                        self.state = Some(DeviceFlowState::Error);
                        return Err(self.error.as_ref().unwrap());
                    }
                    "authorization_pending" => return Ok(None),
                    _ => panic!("server message '{}' not understood", res.error),
                };
            }
        }

        // yes, we expect that !
        let mut t: Token = json::from_str(&json_str).unwrap();
        t.set_expiry_absolute();

        let res = Ok(Some(t.clone()));
        self.state = Some(DeviceFlowState::Success(t));
        return res;
    }
}

#[cfg(test)]
pub mod tests {
    use super::*;

    mock_connector_in_order!(MockGoogleAuth {
            "HTTP/1.1 200 OK\r\n\
             Server: BOGUS\r\n\
             \r\n\
             {\r\n\
                 \"device_code\" : \"4/L9fTtLrhY96442SEuf1Rl3KLFg3y\",\r\n\
                 \"user_code\" : \"a9xfwk9c\",\r\n\
                 \"verification_url\" : \"http://www.google.com/device\",\r\n\
                 \"expires_in\" : 1800,\r\n\
                 \"interval\" : 0\r\n\
             }"
            "HTTP/1.1 200 OK\r\n\
             Server: BOGUS\r\n\
             \r\n\
             {\r\n\
                 \"error\" : \"authorization_pending\"\r\n\
             }"
            "HTTP/1.1 200 OK\r\nServer: \
             BOGUS\r\n\r\n{\r\n\"access_token\":\"1/fFAGRNJru1FTz70BzhT3Zg\",\
             \r\n\"expires_in\":3920,\r\n\"token_type\":\"Bearer\",\
             \r\n\"refresh_token\":\
             \"1/6BMfW9j53gdGImsixUH6kU5RsR4zwI9lUVX-tqf8JXQ\"\r\n}"
    });

    const TEST_APP_SECRET: &'static str = r#"{"installed":{"client_id":"384278056379-tr5pbot1mil66749n639jo54i4840u77.apps.googleusercontent.com","project_id":"sanguine-rhythm-105020","auth_uri":"https://accounts.google.com/o/oauth2/auth","token_uri":"https://accounts.google.com/o/oauth2/token","auth_provider_x509_cert_url":"https://www.googleapis.com/oauth2/v1/certs","client_secret":"QeQUnhzsiO4t--ZGmj9muUAu","redirect_uris":["urn:ietf:wg:oauth:2.0:oob","http://localhost"]}}"#;

    #[test]
    fn working_flow() {
        use crate::helper::parse_application_secret;

<<<<<<< HEAD
        let appsecret = parse_application_secret(TEST_APP_SECRET).unwrap();
        let mut flow = DeviceFlow::new(
            hyper::Client::with_connector(<MockGoogleAuth as Default>::default()),
            &appsecret,
            GOOGLE_DEVICE_CODE_URL,
        );
=======
        let runtime = tokio::runtime::Runtime::new().unwrap();
        let appsecret = parse_application_secret(&TEST_APP_SECRET.to_string()).unwrap();
        let client = hyper::Client::builder()
            .executor(runtime.executor())
            .build(MockGoogleAuth::default());

        let mut flow = DeviceFlow::new(client, &appsecret, GOOGLE_DEVICE_CODE_URL);
>>>>>>> 8d1d87b0

        match flow.request_code(&["https://www.googleapis.com/auth/youtube.upload"]) {
            Ok(pi) => assert_eq!(pi.interval, Duration::from_secs(0)),
            Err(err) => assert!(false, "request_code failed: {}", err),
        }

        match flow.poll_token() {
            Ok(None) => {}
            _ => unreachable!(),
        }

        let t = match flow.poll_token() {
            Ok(Some(t)) => {
                assert_eq!(t.access_token, "1/fFAGRNJru1FTz70BzhT3Zg");
                t
            }
            _ => unreachable!(),
        };

        // from now on, all calls will yield the same result
        // As our mock has only 3 items, we would panic on this call
        assert_eq!(flow.poll_token().unwrap(), Some(t));
    }
}<|MERGE_RESOLUTION|>--- conflicted
+++ resolved
@@ -284,14 +284,6 @@
     fn working_flow() {
         use crate::helper::parse_application_secret;
 
-<<<<<<< HEAD
-        let appsecret = parse_application_secret(TEST_APP_SECRET).unwrap();
-        let mut flow = DeviceFlow::new(
-            hyper::Client::with_connector(<MockGoogleAuth as Default>::default()),
-            &appsecret,
-            GOOGLE_DEVICE_CODE_URL,
-        );
-=======
         let runtime = tokio::runtime::Runtime::new().unwrap();
         let appsecret = parse_application_secret(&TEST_APP_SECRET.to_string()).unwrap();
         let client = hyper::Client::builder()
@@ -299,7 +291,6 @@
             .build(MockGoogleAuth::default());
 
         let mut flow = DeviceFlow::new(client, &appsecret, GOOGLE_DEVICE_CODE_URL);
->>>>>>> 8d1d87b0
 
         match flow.request_code(&["https://www.googleapis.com/auth/youtube.upload"]) {
             Ok(pi) => assert_eq!(pi.interval, Duration::from_secs(0)),

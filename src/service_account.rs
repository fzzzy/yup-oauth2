--- conflicted
+++ resolved
@@ -360,18 +360,12 @@
     //#[test]
     #[allow(dead_code)]
     fn test_service_account_e2e() {
-<<<<<<< HEAD
-        let key = service_account_key_from_file(TEST_PRIVATE_KEY_PATH).unwrap();
-        let client =
-            hyper::Client::with_connector(HttpsConnector::new(NativeTlsClient::new().unwrap()));
-=======
         let key = service_account_key_from_file(&TEST_PRIVATE_KEY_PATH.to_string()).unwrap();
         let https = HttpsConnector::new(4).unwrap();
         let runtime = tokio::runtime::Runtime::new().unwrap();
         let client = hyper::Client::builder()
             .executor(runtime.executor())
             .build(https);
->>>>>>> 8d1d87b0
         let mut acc = ServiceAccountAccess::new(key, client);
         println!(
             "{:?}",
